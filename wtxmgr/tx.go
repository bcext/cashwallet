--- conflicted
+++ resolved
@@ -412,14 +412,10 @@
 		if existsRawUnminedCredit(ns, k) != nil {
 			return false, nil
 		}
-<<<<<<< HEAD
-		v := valueUnminedCredit(cashutil.Amount(rec.MsgTx.TxOut[index].Value), change)
-=======
 		if existsRawUnspent(ns, k) != nil {
 			return false, nil
 		}
-		v := valueUnminedCredit(btcutil.Amount(rec.MsgTx.TxOut[index].Value), change)
->>>>>>> 421298df
+		v := valueUnminedCredit(cashutil.Amount(rec.MsgTx.TxOut[index].Value), change)
 		return true, putRawUnminedCredit(ns, k, v)
 	}
 
