--- conflicted
+++ resolved
@@ -1,36 +1,32 @@
 package: github.com/bcext/cashwallet
 import:
-- package: github.com/coreos/bbolt
-  version: 4f5275f4ebbf6fe7cb772de987fa96ee674460a7
+- package: github.com/bcext/cashutil
+  version: 9ba6cf2922836010e02658df743533b995b0d947
+  subpackages:
+  - hdkeychain
 - package: github.com/bcext/gcash
-  version: 067de8b6c8108fb5df47ccbea453b0c6e727d5ba
+  version: fa31fe9158823126c967f080d6584601e7a69ba3
   subpackages:
   - blockchain
   - btcec
   - btcjson
   - chaincfg
   - chaincfg/chainhash
+  - rpcclient
   - txscript
   - wire
+- package: github.com/bcext/neutrino
+  version: 8274e10a07b7268bfcaa54ae0ad0df9c37b0bb09
 - package: github.com/btcsuite/btclog
-- package: github.com/bcext/cashutil
-  version: 607fe08061c98889af9599009e62774092d2cf06
-  subpackages:
-  - hdkeychain
-<<<<<<< HEAD
-- package: github.com/bcext/neutrino
-  version: ab0857d89115e64791a9e0d753b5d8280d8642fb
-=======
-- package: github.com/lightninglabs/neutrino
-  version: 4d60692991302a44509d1a9234ccd51373c120b4
->>>>>>> c4dd27e4
+- package: github.com/btcsuite/websocket
+- package: github.com/coreos/bbolt
+  version: 4f5275f4ebbf6fe7cb772de987fa96ee674460a7
 - package: github.com/btcsuite/golangcrypto
   subpackages:
   - nacl/secretbox
   - ripemd160
   - scrypt
   - ssh/terminal
-- package: github.com/btcsuite/websocket
 - package: github.com/golang/protobuf
   subpackages:
   - proto
