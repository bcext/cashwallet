--- conflicted
+++ resolved
@@ -244,21 +244,16 @@
 // a wallet.  This is intended to be used to sync a wallet back up to the
 // current best block in the main chain, and is considered an initial sync
 // rescan.
-<<<<<<< HEAD
 func (w *Wallet) Rescan(addrs []cashutil.Address, unspent []wtxmgr.Credit) error {
-	outpoints := make(map[wire.OutPoint]cashutil.Address, len(unspent))
-=======
-func (w *Wallet) Rescan(addrs []btcutil.Address, unspent []wtxmgr.Credit) error {
 	return w.rescanWithTarget(addrs, unspent, nil)
 }
 
 // rescanWithTarget performs a rescan starting at the optional startStamp. If
 // none is provided, the rescan will begin from the manager's sync tip.
-func (w *Wallet) rescanWithTarget(addrs []btcutil.Address,
+func (w *Wallet) rescanWithTarget(addrs []cashutil.Address,
 	unspent []wtxmgr.Credit, startStamp *waddrmgr.BlockStamp) error {
 
-	outpoints := make(map[wire.OutPoint]btcutil.Address, len(unspent))
->>>>>>> 421298df
+	outpoints := make(map[wire.OutPoint]cashutil.Address, len(unspent))
 	for _, output := range unspent {
 		_, outputAddrs, _, err := txscript.ExtractPkScriptAddrs(
 			output.PkScript, w.chainParams,
